--- conflicted
+++ resolved
@@ -53,20 +53,17 @@
     configure_parser.set_defaults(func=configure)
     configure_parser.add_argument('--force', action='store_true', help="""Run the configure command even
     if we appear to be on Travis.""")
-
-    parser.add_argument('--token', action="store_true", default=False,
+    configure_parser.add_argument('--token', action="store_true", default=False,
         help="""Generate a personal access token to push to GitHub. The default is to use a
         deploy key. WARNING: This will grant read/write access to all the
         public repositories for the user. This option is not recommended
         unless you are using a separate GitHub user for deploying.""")
-
-    parser.add_argument("--no-upload-key", action="store_false", default=True,
+    configure_parser.add_argument("--no-upload-key", action="store_false", default=True,
         dest="upload_key", help="""Don't automatically upload the deploy key
         to GitHub.""")
 
     args = parser.parse_args()
 
-<<<<<<< HEAD
     if not args.location:
         parser.print_usage()
         parser.exit(1)
@@ -82,7 +79,7 @@
             "doctr deploy --force to run anyway.")
 
     repo = get_repo()
-    if setup_GitHub_push(repo):
+    if setup_GitHub_push(repo, auth_type='token' if args.token else 'deploy_key'):
         commit_docs()
         push_docs()
 
@@ -91,81 +88,53 @@
         parser.error("doctr appears to be running on Travis. Use "
             "doctr configure --force to run anyway.")
 
-    username = input("What is your GitHub username? ")
-    token = generate_GitHub_token(username)
+    repo = input("What repo to you want to build the docs for? ")
 
-    repo = input("What repo to you want to build the docs for? ")
-    encrypted_variable = encrypt_variable("GH_TOKEN={token}".format(token=token).encode('utf-8'), repo=repo)
-    travis_content = """
-env:
-  global:
-    secure: "{encrypted_variable}"
-=======
-    if args.local == args.travis == None:
-        on_travis = os.environ.get("TRAVIS_JOB_NUMBER", '')
+    if args.token:
+        token = generate_GitHub_token()
+        encrypted_variable = encrypt_variable("GH_TOKEN={token}".format(token=token).encode('utf-8'), repo=repo)
     else:
-        on_travis = args.travis
+        ssh_key = generate_ssh_key("doctr deploy key for {repo}".format(repo=repo))
+        key = encrypt_file('github_deploy_key', delete=True)
+        encrypted_variable = encrypt_variable(b"DOCTR_DEPLOY_ENCRYPTION_KEY=" + key, repo=repo)
 
-    if on_travis:
-        repo = get_repo()
-        if setup_GitHub_push(repo, auth_type='token' if args.token else 'deploy_key'):
-            commit_docs()
-            push_docs()
-    else:
-        repo = input("What repo to you want to build the docs for? ")
->>>>>>> 924f0365
+        deploy_keys_url = 'https://github.com/{repo}/settings/keys'.format(repo=repo)
 
-        if args.token:
-            token = generate_GitHub_token()
-            encrypted_variable = encrypt_variable("GH_TOKEN={token}".format(token=token).encode('utf-8'), repo=repo)
+        if args.upload_key:
+
+            upload_GitHub_deploy_key(repo, ssh_key)
+
+            print(dedent("""\
+            The deploy key has been added for {repo}.
+
+            Commit the file github_deploy_key.enc to the repository.
+
+            You can go to {deploy_keys_url} to revoke the deploy key.
+            """.format(repo=repo, deploy_keys_url=deploy_keys_url)))
+
         else:
-            ssh_key = generate_ssh_key("doctr deploy key for {repo}".format(repo=repo))
-            key = encrypt_file('github_deploy_key', delete=True)
-            encrypted_variable = encrypt_variable(b"DOCTR_DEPLOY_ENCRYPTION_KEY=" + key, repo=repo)
+            print(dedent("""\
+            Go to {deploy_keys_url} and add the following as a new key:
 
-            deploy_keys_url = 'https://github.com/{repo}/settings/keys'.format(repo=repo)
+            {ssh_key}
 
-            if args.upload_key:
+            Be sure to allow write access for the key.
+            """.format(ssh_key=ssh_key, deploy_keys_url=deploy_keys_url)))
 
-                upload_GitHub_deploy_key(repo, ssh_key)
+        # TODO: Should we just delete the public key?
 
-                print(dedent("""\
-                The deploy key has been added for {repo}.
+        print(dedent("""Commit the file github_deploy_key.enc. The file
+        github_deploy_key.pub contains the public deploy key for GitHub.
+        It does not need to be committed."""))
 
-                Commit the file github_deploy_key.enc to the repository.
+    travis_content = dedent("""
+    env:
+      global:
+        - secure: "{encrypted_variable}"
 
-                You can go to {deploy_keys_url} to revoke the deploy key.
-                """.format(repo=repo, deploy_keys_url=deploy_keys_url)))
+    """.format(encrypted_variable=encrypted_variable.decode('utf-8')))
 
-            else:
-                print(dedent("""\
-                Go to {deploy_keys_url} and add the following as a new key:
-
-                {ssh_key}
-
-                Be sure to allow write access for the key.
-                """.format(ssh_key=ssh_key, deploy_keys_url=deploy_keys_url)))
-
-            # TODO: Should we just delete the public key?
-
-            print(dedent("""Commit the file github_deploy_key.enc. The file
-            github_deploy_key.pub contains the public deploy key for GitHub.
-            It does not need to be committed."""))
-
-        travis_content = dedent("""
-        env:
-          global:
-            - secure: "{encrypted_variable}"
-
-        """.format(encrypted_variable=encrypted_variable.decode('utf-8')))
-
-<<<<<<< HEAD
-    print("Put\n", travis_content, "in your .travis.yml.\n",
-        "Also make sure to create an empty gh-pages branch on GitHub, and "
-        "enable it at https://github.com/{repo}/settings".format(repo=repo), sep='')
-=======
-        print("Put\n", travis_content, "in your .travis.yml.\n")
->>>>>>> 924f0365
+    print("Put\n", travis_content, "in your .travis.yml.\n")
 
 if __name__ == '__main__':
     sys.exit(main())